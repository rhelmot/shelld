--- conflicted
+++ resolved
@@ -18,9 +18,6 @@
 tokio-tungstenite = "0.27.0"
 http = "1.3.1"
 rustix = { version = "1.0.8", features = ["termios"] }
-<<<<<<< HEAD
 signal-hook-tokio = { version = "0.3.1", features = ["futures-v0_3"] }
 signal-hook = "0.3.18"
-=======
-pty-process = "0.5.3"
->>>>>>> 41796ee5
+pty-process = "0.5.3"